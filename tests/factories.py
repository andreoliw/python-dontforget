# -*- coding: utf-8 -*-
"""Factories to help in tests."""
from datetime import timedelta

from factory import LazyAttribute, Sequence, SubFactory
from factory.alchemy import SQLAlchemyModelFactory
from faker import Faker

from dontforget.database import db
from dontforget.models import Alarm, Chore
from dontforget.repetition import right_now

fake = Faker()  # pylint: disable=invalid-name

TODAY = right_now()
NEXT_WEEK = TODAY + timedelta(days=7)
LAST_WEEK = TODAY - timedelta(days=7)
YESTERDAY = TODAY - timedelta(days=1)


class BaseFactory(SQLAlchemyModelFactory):
    """Base factory."""

    class Meta:
        """Factory configuration."""

        abstract = True
        sqlalchemy_session = db.session


class ChoreFactory(BaseFactory):
    """Chore factory."""

<<<<<<< HEAD
    title = LazyAttribute(lambda x: ' '.join(fake.words(10)))
=======
    title = Sequence(lambda n: '{0} {1}'.format(fake.word, n))
    alarm_start = LazyAttribute(lambda x: fake.date_time_between('-30d', '-20d'))
>>>>>>> f5eeccc7

    class Meta:
        """Factory configuration."""

        model = Chore


class AlarmFactory(BaseFactory):
    """Alarm factory."""

    next_at = LazyAttribute(lambda x: fake.date_time_between('-5d', '-1d'))
    chore = SubFactory(ChoreFactory)

    class Meta:
        """Factory configuration."""

        model = Alarm<|MERGE_RESOLUTION|>--- conflicted
+++ resolved
@@ -31,12 +31,7 @@
 class ChoreFactory(BaseFactory):
     """Chore factory."""
 
-<<<<<<< HEAD
-    title = LazyAttribute(lambda x: ' '.join(fake.words(10)))
-=======
     title = Sequence(lambda n: '{0} {1}'.format(fake.word, n))
-    alarm_start = LazyAttribute(lambda x: fake.date_time_between('-30d', '-20d'))
->>>>>>> f5eeccc7
 
     class Meta:
         """Factory configuration."""
