--- conflicted
+++ resolved
@@ -7,12 +7,7 @@
 
 from dontforget.app import db
 from dontforget.cron import spawn_alarms
-<<<<<<< HEAD
-from dontforget.extensions import db
 from dontforget.models import Alarm, AlarmAction, Chore
-=======
-from dontforget.models import Alarm, AlarmState, Chore
->>>>>>> f5eeccc7
 from dontforget.repetition import right_now
 
 
