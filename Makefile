APP_NAME = dontforget
BIN_DIR = $(HOME)/.local/bin
SDKROOT = /Library/Developer/CommandLineTools/SDKs/MacOSX10.15.sdk
CFLAGS = "-isysroot /Library/Developer/CommandLineTools/SDKs/MacOSX10.15.sdk"

build: # Build the project; all these commands below should work (there is no test coverage... ¯\_(ツ)_/¯).
	clear
	pre-commit run --all-files
	poetry run python -m pytest
	poetry run pipe ls
	poetry run pipe run weekly
.PHONY: build

help: # Display this help
	@echo 'Choose one of the following targets:'
	@egrep '^[a-z0-9 ./-]*:.*#' $(lastword $(MAKEFILE_LIST)) | sed -E -e 's/:.+# */@ /g' -e 's/ .+@/@/g' | sort | awk -F@ '{printf "  \033[1;34m%-10s\033[0m %s\n", $$1, $$2}'
.PHONY: help

# https://click.palletsprojects.com/en/7.x/bashcomplete/#activation-script
completion: # Install Bash completion
	$(shell _DONTFORGET_COMPLETE=source_bash poetry run dontforget > dontforget-completion.sh)
	$(shell _FO_COMPLETE=source_bash poetry run fo >> dontforget-completion.sh)
	mkdir -p ~/.local/share/bash-completion/completions/
	ln -fs ${PWD}/dontforget-completion.sh ~/.local/share/bash-completion/completions/
	ls -l ~/.local/share/bash-completion/completions/
	cat ${PWD}/dontforget-completion.sh
.PHONY: completion

install: # Install the project on ~/.local/bin using pipx
ifeq ($(strip $(shell echo $(PATH) | grep $(BIN_DIR) -o)),)
	@echo "The directory $(BIN_DIR) should be in the PATH for this to work. Change your .bashrc or similar file."
	@exit -1
endif
	# https://stackoverflow.com/questions/65066708/error-installing-pyobjc-on-macos-11-0-big-sur
	# https://github.com/ronaldoussoren/pyobjc/issues/333

	# SDKROOT=/Library/Developer/CommandLineTools/SDKs/MacOSX10.15.sdk pip wheel pyobjc-core
	# SDKROOT=/Library/Developer/CommandLineTools/SDKs/MacOSX10.15.sdk CFLAGS="-isysroot /Library/Developer/CommandLineTools/SDKs/MacOSX10.15.sdk" pip wheel pyobjc-framework-cocoa

	@echo ${SDKROOT}
	@echo ${CFLAGS}
	poetry run pip wheel pyobjc-core pyobjc-framework-cocoa
	poetry env use python3.9
	poetry install
<<<<<<< HEAD
=======

>>>>>>> f1145220
	$(MAKE) completion
	pipx uninstall dontforget
	pipx install --verbose .
.PHONY: install

update: # Update the project
	poetry update
.PHONY: pre-commit

pre-commit: # Install pre-commit hooks
	pre-commit install --install-hooks
	pre-commit install --hook-type commit-msg
	pre-commit gc
.PHONY: pre-commit

clib: # Force a reinstall of the clib dependency; use when developing locally.
	poetry run pip uninstall --yes clib
	poetry install --no-root
.PHONY: clib<|MERGE_RESOLUTION|>--- conflicted
+++ resolved
@@ -42,10 +42,7 @@
 	poetry run pip wheel pyobjc-core pyobjc-framework-cocoa
 	poetry env use python3.9
 	poetry install
-<<<<<<< HEAD
-=======
 
->>>>>>> f1145220
 	$(MAKE) completion
 	pipx uninstall dontforget
 	pipx install --verbose .
